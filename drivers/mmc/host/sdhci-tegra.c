/*
 * Copyright (C) 2010 Google, Inc.
 *
 * This software is licensed under the terms of the GNU General Public
 * License version 2, as published by the Free Software Foundation, and
 * may be copied, distributed, and modified under those terms.
 *
 * This program is distributed in the hope that it will be useful,
 * but WITHOUT ANY WARRANTY; without even the implied warranty of
 * MERCHANTABILITY or FITNESS FOR A PARTICULAR PURPOSE.  See the
 * GNU General Public License for more details.
 *
 */

#include <linux/err.h>
#include <linux/module.h>
#include <linux/init.h>
#include <linux/platform_device.h>
#include <linux/clk.h>
#include <linux/io.h>
#include <linux/of.h>
#include <linux/of_gpio.h>
#include <linux/gpio.h>
#include <linux/mmc/card.h>
#include <linux/mmc/host.h>
#include <linux/module.h>

#include <asm/gpio.h>

#include <mach/gpio-tegra.h>
#include <mach/sdhci.h>

#include "sdhci-pltfm.h"

static u32 tegra_sdhci_readl(struct sdhci_host *host, int reg)
{
	u32 val;

	if (unlikely(reg == SDHCI_PRESENT_STATE)) {
		/* Use wp_gpio here instead? */
		val = readl(host->ioaddr + reg);
		return val | SDHCI_WRITE_PROTECT;
	}

	return readl(host->ioaddr + reg);
}

static u16 tegra_sdhci_readw(struct sdhci_host *host, int reg)
{
	if (unlikely(reg == SDHCI_HOST_VERSION)) {
		/* Erratum: Version register is invalid in HW. */
		return SDHCI_SPEC_200;
	}

	return readw(host->ioaddr + reg);
}

static void tegra_sdhci_writel(struct sdhci_host *host, u32 val, int reg)
{
	/* Seems like we're getting spurious timeout and crc errors, so
	 * disable signalling of them. In case of real errors software
	 * timers should take care of eventually detecting them.
	 */
	if (unlikely(reg == SDHCI_SIGNAL_ENABLE))
		val &= ~(SDHCI_INT_TIMEOUT|SDHCI_INT_CRC);

	writel(val, host->ioaddr + reg);

	if (unlikely(reg == SDHCI_INT_ENABLE)) {
		/* Erratum: Must enable block gap interrupt detection */
		u8 gap_ctrl = readb(host->ioaddr + SDHCI_BLOCK_GAP_CONTROL);
		if (val & SDHCI_INT_CARD_INT)
			gap_ctrl |= 0x8;
		else
			gap_ctrl &= ~0x8;
		writeb(gap_ctrl, host->ioaddr + SDHCI_BLOCK_GAP_CONTROL);
	}
}

static unsigned int tegra_sdhci_get_ro(struct sdhci_host *sdhci)
{
	struct sdhci_pltfm_host *pltfm_host = sdhci_priv(sdhci);
	struct tegra_sdhci_platform_data *plat = pltfm_host->priv;

	if (!gpio_is_valid(plat->wp_gpio))
		return -1;

	return gpio_get_value(plat->wp_gpio);
}

static irqreturn_t carddetect_irq(int irq, void *data)
{
	struct sdhci_host *sdhost = (struct sdhci_host *)data;

	tasklet_schedule(&sdhost->card_tasklet);
	return IRQ_HANDLED;
};

static int tegra_sdhci_8bit(struct sdhci_host *host, int bus_width)
{
	struct sdhci_pltfm_host *pltfm_host = sdhci_priv(host);
	struct tegra_sdhci_platform_data *plat = pltfm_host->priv;
	u32 ctrl;

	ctrl = sdhci_readb(host, SDHCI_HOST_CONTROL);
	if (plat->is_8bit && bus_width == MMC_BUS_WIDTH_8) {
		ctrl &= ~SDHCI_CTRL_4BITBUS;
		ctrl |= SDHCI_CTRL_8BITBUS;
	} else {
		ctrl &= ~SDHCI_CTRL_8BITBUS;
		if (bus_width == MMC_BUS_WIDTH_4)
			ctrl |= SDHCI_CTRL_4BITBUS;
		else
			ctrl &= ~SDHCI_CTRL_4BITBUS;
	}
	sdhci_writeb(host, ctrl, SDHCI_HOST_CONTROL);
	return 0;
}

static struct sdhci_ops tegra_sdhci_ops = {
	.get_ro     = tegra_sdhci_get_ro,
	.read_l     = tegra_sdhci_readl,
	.read_w     = tegra_sdhci_readw,
	.write_l    = tegra_sdhci_writel,
	.platform_8bit_width = tegra_sdhci_8bit,
};

static struct sdhci_pltfm_data sdhci_tegra_pdata = {
	.quirks = SDHCI_QUIRK_BROKEN_TIMEOUT_VAL |
		  SDHCI_QUIRK_SINGLE_POWER_WRITE |
		  SDHCI_QUIRK_NO_HISPD_BIT |
		  SDHCI_QUIRK_BROKEN_ADMA_ZEROLEN_DESC,
	.ops  = &tegra_sdhci_ops,
};

static const struct of_device_id sdhci_tegra_dt_match[] __devinitdata = {
	{ .compatible = "nvidia,tegra20-sdhci", },
	{}
};
MODULE_DEVICE_TABLE(of, sdhci_dt_ids);

static struct tegra_sdhci_platform_data * __devinit sdhci_tegra_dt_parse_pdata(
						struct platform_device *pdev)
{
	struct tegra_sdhci_platform_data *plat;
	struct device_node *np = pdev->dev.of_node;

	if (!np)
		return NULL;

	plat = devm_kzalloc(&pdev->dev, sizeof(*plat), GFP_KERNEL);
	if (!plat) {
		dev_err(&pdev->dev, "Can't allocate platform data\n");
		return NULL;
	}

	plat->cd_gpio = of_get_named_gpio(np, "cd-gpios", 0);
	plat->wp_gpio = of_get_named_gpio(np, "wp-gpios", 0);
	plat->power_gpio = of_get_named_gpio(np, "power-gpios", 0);
	if (of_find_property(np, "support-8bit", NULL))
		plat->is_8bit = 1;

	return plat;
}

static int __devinit sdhci_tegra_probe(struct platform_device *pdev)
{
	struct sdhci_pltfm_host *pltfm_host;
	struct tegra_sdhci_platform_data *plat;
	struct sdhci_host *host;
	struct clk *clk;
	int rc;

	host = sdhci_pltfm_init(pdev, &sdhci_tegra_pdata);
	if (IS_ERR(host))
		return PTR_ERR(host);

	pltfm_host = sdhci_priv(host);

	plat = pdev->dev.platform_data;

	if (plat == NULL)
		plat = sdhci_tegra_dt_parse_pdata(pdev);

	if (plat == NULL) {
		dev_err(mmc_dev(host->mmc), "missing platform data\n");
		rc = -ENXIO;
		goto err_no_plat;
	}

	pltfm_host->priv = plat;

	if (gpio_is_valid(plat->power_gpio)) {
		rc = gpio_request(plat->power_gpio, "sdhci_power");
		if (rc) {
			dev_err(mmc_dev(host->mmc),
				"failed to allocate power gpio\n");
			goto err_power_req;
		}
		tegra_gpio_enable(plat->power_gpio);
		gpio_direction_output(plat->power_gpio, 1);
	}

	if (gpio_is_valid(plat->cd_gpio)) {
		rc = gpio_request(plat->cd_gpio, "sdhci_cd");
		if (rc) {
			dev_err(mmc_dev(host->mmc),
				"failed to allocate cd gpio\n");
			goto err_cd_req;
		}
		tegra_gpio_enable(plat->cd_gpio);
		gpio_direction_input(plat->cd_gpio);

		rc = request_irq(gpio_to_irq(plat->cd_gpio), carddetect_irq,
				 IRQF_TRIGGER_FALLING | IRQF_TRIGGER_RISING,
				 mmc_hostname(host->mmc), host);

		if (rc)	{
			dev_err(mmc_dev(host->mmc), "request irq error\n");
			goto err_cd_irq_req;
		}

	}

	if (gpio_is_valid(plat->wp_gpio)) {
		rc = gpio_request(plat->wp_gpio, "sdhci_wp");
		if (rc) {
			dev_err(mmc_dev(host->mmc),
				"failed to allocate wp gpio\n");
			goto err_wp_req;
		}
		tegra_gpio_enable(plat->wp_gpio);
		gpio_direction_input(plat->wp_gpio);
	}

	clk = clk_get(mmc_dev(host->mmc), NULL);
	if (IS_ERR(clk)) {
		dev_err(mmc_dev(host->mmc), "clk err\n");
		rc = PTR_ERR(clk);
		goto err_clk_get;
	}
	clk_enable(clk);
	pltfm_host->clk = clk;

	host->mmc->pm_caps = plat->pm_flags;

	if (plat->is_8bit)
		host->mmc->caps |= MMC_CAP_8_BIT_DATA;

	rc = sdhci_add_host(host);
	if (rc)
		goto err_add_host;

	return 0;

err_add_host:
	clk_disable(pltfm_host->clk);
	clk_put(pltfm_host->clk);
err_clk_get:
	if (gpio_is_valid(plat->wp_gpio)) {
		tegra_gpio_disable(plat->wp_gpio);
		gpio_free(plat->wp_gpio);
	}
err_wp_req:
	if (gpio_is_valid(plat->cd_gpio))
		free_irq(gpio_to_irq(plat->cd_gpio), host);
err_cd_irq_req:
	if (gpio_is_valid(plat->cd_gpio)) {
		tegra_gpio_disable(plat->cd_gpio);
		gpio_free(plat->cd_gpio);
	}
err_cd_req:
	if (gpio_is_valid(plat->power_gpio)) {
		tegra_gpio_disable(plat->power_gpio);
		gpio_free(plat->power_gpio);
	}
err_power_req:
err_no_plat:
	sdhci_pltfm_free(pdev);
	return rc;
}

static int __devexit sdhci_tegra_remove(struct platform_device *pdev)
{
	struct sdhci_host *host = platform_get_drvdata(pdev);
	struct sdhci_pltfm_host *pltfm_host = sdhci_priv(host);
	struct tegra_sdhci_platform_data *plat = pltfm_host->priv;
	int dead = (readl(host->ioaddr + SDHCI_INT_STATUS) == 0xffffffff);

	sdhci_remove_host(host, dead);

	if (gpio_is_valid(plat->wp_gpio)) {
		tegra_gpio_disable(plat->wp_gpio);
		gpio_free(plat->wp_gpio);
	}

	if (gpio_is_valid(plat->cd_gpio)) {
		free_irq(gpio_to_irq(plat->cd_gpio), host);
		tegra_gpio_disable(plat->cd_gpio);
		gpio_free(plat->cd_gpio);
	}

	if (gpio_is_valid(plat->power_gpio)) {
		tegra_gpio_disable(plat->power_gpio);
		gpio_free(plat->power_gpio);
	}

	clk_disable(pltfm_host->clk);
	clk_put(pltfm_host->clk);

	sdhci_pltfm_free(pdev);

	return 0;
}

static struct platform_driver sdhci_tegra_driver = {
	.driver		= {
		.name	= "sdhci-tegra",
		.owner	= THIS_MODULE,
		.of_match_table = sdhci_tegra_dt_match,
<<<<<<< HEAD
=======
		.pm	= SDHCI_PLTFM_PMOPS,
>>>>>>> 6350323a
	},
	.probe		= sdhci_tegra_probe,
	.remove		= __devexit_p(sdhci_tegra_remove),
};

static int __init sdhci_tegra_init(void)
{
	return platform_driver_register(&sdhci_tegra_driver);
}
module_init(sdhci_tegra_init);

static void __exit sdhci_tegra_exit(void)
{
	platform_driver_unregister(&sdhci_tegra_driver);
}
module_exit(sdhci_tegra_exit);

MODULE_DESCRIPTION("SDHCI driver for Tegra");
MODULE_AUTHOR(" Google, Inc.");
MODULE_LICENSE("GPL v2");<|MERGE_RESOLUTION|>--- conflicted
+++ resolved
@@ -318,10 +318,7 @@
 		.name	= "sdhci-tegra",
 		.owner	= THIS_MODULE,
 		.of_match_table = sdhci_tegra_dt_match,
-<<<<<<< HEAD
-=======
 		.pm	= SDHCI_PLTFM_PMOPS,
->>>>>>> 6350323a
 	},
 	.probe		= sdhci_tegra_probe,
 	.remove		= __devexit_p(sdhci_tegra_remove),
