/*
 *
 * Copyright IBM Corporation, 2012
 * Author Aneesh Kumar K.V <aneesh.kumar@linux.vnet.ibm.com>
 *
 * Cgroup v2
 * Copyright (C) 2019 Red Hat, Inc.
 * Author: Giuseppe Scrivano <gscrivan@redhat.com>
 *
 * This program is free software; you can redistribute it and/or modify it
 * under the terms of version 2.1 of the GNU Lesser General Public License
 * as published by the Free Software Foundation.
 *
 * This program is distributed in the hope that it would be useful, but
 * WITHOUT ANY WARRANTY; without even the implied warranty of
 * MERCHANTABILITY or FITNESS FOR A PARTICULAR PURPOSE.
 *
 */

#include <linux/cgroup.h>
#include <linux/page_counter.h>
#include <linux/slab.h>
#include <linux/hugetlb.h>
#include <linux/hugetlb_cgroup.h>

<<<<<<< HEAD
enum hugetlb_memory_event {
	HUGETLB_MAX,
	HUGETLB_NR_MEMORY_EVENTS,
};

struct hugetlb_cgroup {
	struct cgroup_subsys_state css;

	/*
	 * the counter to account for hugepages from hugetlb.
	 */
	struct page_counter hugepage[HUGE_MAX_HSTATE];

	atomic_long_t events[HUGE_MAX_HSTATE][HUGETLB_NR_MEMORY_EVENTS];
	atomic_long_t events_local[HUGE_MAX_HSTATE][HUGETLB_NR_MEMORY_EVENTS];

	/* Handle for "hugetlb.events" */
	struct cgroup_file events_file[HUGE_MAX_HSTATE];

	/* Handle for "hugetlb.events.local" */
	struct cgroup_file events_local_file[HUGE_MAX_HSTATE];
};

=======
>>>>>>> 04d5ce62
#define MEMFILE_PRIVATE(x, val)	(((x) << 16) | (val))
#define MEMFILE_IDX(val)	(((val) >> 16) & 0xffff)
#define MEMFILE_ATTR(val)	((val) & 0xffff)

#define hugetlb_cgroup_from_counter(counter, idx)                   \
	container_of(counter, struct hugetlb_cgroup, hugepage[idx])

static struct hugetlb_cgroup *root_h_cgroup __read_mostly;

static inline struct page_counter *
__hugetlb_cgroup_counter_from_cgroup(struct hugetlb_cgroup *h_cg, int idx,
				     bool rsvd)
{
	if (rsvd)
		return &h_cg->rsvd_hugepage[idx];
	return &h_cg->hugepage[idx];
}

static inline struct page_counter *
hugetlb_cgroup_counter_from_cgroup(struct hugetlb_cgroup *h_cg, int idx)
{
	return __hugetlb_cgroup_counter_from_cgroup(h_cg, idx, false);
}

static inline struct page_counter *
hugetlb_cgroup_counter_from_cgroup_rsvd(struct hugetlb_cgroup *h_cg, int idx)
{
	return __hugetlb_cgroup_counter_from_cgroup(h_cg, idx, true);
}

static inline
struct hugetlb_cgroup *hugetlb_cgroup_from_css(struct cgroup_subsys_state *s)
{
	return s ? container_of(s, struct hugetlb_cgroup, css) : NULL;
}

static inline
struct hugetlb_cgroup *hugetlb_cgroup_from_task(struct task_struct *task)
{
	return hugetlb_cgroup_from_css(task_css(task, hugetlb_cgrp_id));
}

static inline bool hugetlb_cgroup_is_root(struct hugetlb_cgroup *h_cg)
{
	return (h_cg == root_h_cgroup);
}

static inline struct hugetlb_cgroup *
parent_hugetlb_cgroup(struct hugetlb_cgroup *h_cg)
{
	return hugetlb_cgroup_from_css(h_cg->css.parent);
}

static inline bool hugetlb_cgroup_have_usage(struct hugetlb_cgroup *h_cg)
{
	int idx;

	for (idx = 0; idx < hugetlb_max_hstate; idx++) {
		if (page_counter_read(
			    hugetlb_cgroup_counter_from_cgroup(h_cg, idx)) ||
		    page_counter_read(hugetlb_cgroup_counter_from_cgroup_rsvd(
			    h_cg, idx))) {
			return true;
		}
	}
	return false;
}

static void hugetlb_cgroup_init(struct hugetlb_cgroup *h_cgroup,
				struct hugetlb_cgroup *parent_h_cgroup)
{
	int idx;

	for (idx = 0; idx < HUGE_MAX_HSTATE; idx++) {
		struct page_counter *fault_parent = NULL;
		struct page_counter *rsvd_parent = NULL;
		unsigned long limit;
		int ret;

		if (parent_h_cgroup) {
			fault_parent = hugetlb_cgroup_counter_from_cgroup(
				parent_h_cgroup, idx);
			rsvd_parent = hugetlb_cgroup_counter_from_cgroup_rsvd(
				parent_h_cgroup, idx);
		}
		page_counter_init(hugetlb_cgroup_counter_from_cgroup(h_cgroup,
								     idx),
				  fault_parent);
		page_counter_init(
			hugetlb_cgroup_counter_from_cgroup_rsvd(h_cgroup, idx),
			rsvd_parent);

		limit = round_down(PAGE_COUNTER_MAX,
				   1 << huge_page_order(&hstates[idx]));

		ret = page_counter_set_max(
			hugetlb_cgroup_counter_from_cgroup(h_cgroup, idx),
			limit);
		VM_BUG_ON(ret);
		ret = page_counter_set_max(
			hugetlb_cgroup_counter_from_cgroup_rsvd(h_cgroup, idx),
			limit);
		VM_BUG_ON(ret);
	}
}

static struct cgroup_subsys_state *
hugetlb_cgroup_css_alloc(struct cgroup_subsys_state *parent_css)
{
	struct hugetlb_cgroup *parent_h_cgroup = hugetlb_cgroup_from_css(parent_css);
	struct hugetlb_cgroup *h_cgroup;

	h_cgroup = kzalloc(sizeof(*h_cgroup), GFP_KERNEL);
	if (!h_cgroup)
		return ERR_PTR(-ENOMEM);

	if (!parent_h_cgroup)
		root_h_cgroup = h_cgroup;

	hugetlb_cgroup_init(h_cgroup, parent_h_cgroup);
	return &h_cgroup->css;
}

static void hugetlb_cgroup_css_free(struct cgroup_subsys_state *css)
{
	struct hugetlb_cgroup *h_cgroup;

	h_cgroup = hugetlb_cgroup_from_css(css);
	kfree(h_cgroup);
}

/*
 * Should be called with hugetlb_lock held.
 * Since we are holding hugetlb_lock, pages cannot get moved from
 * active list or uncharged from the cgroup, So no need to get
 * page reference and test for page active here. This function
 * cannot fail.
 */
static void hugetlb_cgroup_move_parent(int idx, struct hugetlb_cgroup *h_cg,
				       struct page *page)
{
	unsigned int nr_pages;
	struct page_counter *counter;
	struct hugetlb_cgroup *page_hcg;
	struct hugetlb_cgroup *parent = parent_hugetlb_cgroup(h_cg);

	page_hcg = hugetlb_cgroup_from_page(page);
	/*
	 * We can have pages in active list without any cgroup
	 * ie, hugepage with less than 3 pages. We can safely
	 * ignore those pages.
	 */
	if (!page_hcg || page_hcg != h_cg)
		goto out;

	nr_pages = compound_nr(page);
	if (!parent) {
		parent = root_h_cgroup;
		/* root has no limit */
		page_counter_charge(&parent->hugepage[idx], nr_pages);
	}
	counter = &h_cg->hugepage[idx];
	/* Take the pages off the local counter */
	page_counter_cancel(counter, nr_pages);

	set_hugetlb_cgroup(page, parent);
out:
	return;
}

/*
 * Force the hugetlb cgroup to empty the hugetlb resources by moving them to
 * the parent cgroup.
 */
static void hugetlb_cgroup_css_offline(struct cgroup_subsys_state *css)
{
	struct hugetlb_cgroup *h_cg = hugetlb_cgroup_from_css(css);
	struct hstate *h;
	struct page *page;
	int idx = 0;

	do {
		for_each_hstate(h) {
			spin_lock(&hugetlb_lock);
			list_for_each_entry(page, &h->hugepage_activelist, lru)
				hugetlb_cgroup_move_parent(idx, h_cg, page);

			spin_unlock(&hugetlb_lock);
			idx++;
		}
		cond_resched();
	} while (hugetlb_cgroup_have_usage(h_cg));
}

static inline void hugetlb_event(struct hugetlb_cgroup *hugetlb, int idx,
				 enum hugetlb_memory_event event)
{
	atomic_long_inc(&hugetlb->events_local[idx][event]);
	cgroup_file_notify(&hugetlb->events_local_file[idx]);

	do {
		atomic_long_inc(&hugetlb->events[idx][event]);
		cgroup_file_notify(&hugetlb->events_file[idx]);
	} while ((hugetlb = parent_hugetlb_cgroup(hugetlb)) &&
		 !hugetlb_cgroup_is_root(hugetlb));
}

<<<<<<< HEAD
int hugetlb_cgroup_charge_cgroup(int idx, unsigned long nr_pages,
				 struct hugetlb_cgroup **ptr)
=======
static int __hugetlb_cgroup_charge_cgroup(int idx, unsigned long nr_pages,
					  struct hugetlb_cgroup **ptr,
					  bool rsvd)
>>>>>>> 04d5ce62
{
	int ret = 0;
	struct page_counter *counter;
	struct hugetlb_cgroup *h_cg = NULL;

	if (hugetlb_cgroup_disabled())
		goto done;
	/*
	 * We don't charge any cgroup if the compound page have less
	 * than 3 pages.
	 */
	if (huge_page_order(&hstates[idx]) < HUGETLB_CGROUP_MIN_ORDER)
		goto done;
again:
	rcu_read_lock();
	h_cg = hugetlb_cgroup_from_task(current);
	if (!css_tryget(&h_cg->css)) {
		rcu_read_unlock();
		goto again;
	}
	rcu_read_unlock();

<<<<<<< HEAD
	if (!page_counter_try_charge(&h_cg->hugepage[idx], nr_pages,
				     &counter)) {
		ret = -ENOMEM;
		hugetlb_event(h_cg, idx, HUGETLB_MAX);
	}
	css_put(&h_cg->css);
=======
	if (!page_counter_try_charge(
		    __hugetlb_cgroup_counter_from_cgroup(h_cg, idx, rsvd),
		    nr_pages, &counter)) {
		ret = -ENOMEM;
		hugetlb_event(h_cg, idx, HUGETLB_MAX);
		css_put(&h_cg->css);
		goto done;
	}
	/* Reservations take a reference to the css because they do not get
	 * reparented.
	 */
	if (!rsvd)
		css_put(&h_cg->css);
>>>>>>> 04d5ce62
done:
	*ptr = h_cg;
	return ret;
}

int hugetlb_cgroup_charge_cgroup(int idx, unsigned long nr_pages,
				 struct hugetlb_cgroup **ptr)
{
	return __hugetlb_cgroup_charge_cgroup(idx, nr_pages, ptr, false);
}

int hugetlb_cgroup_charge_cgroup_rsvd(int idx, unsigned long nr_pages,
				      struct hugetlb_cgroup **ptr)
{
	return __hugetlb_cgroup_charge_cgroup(idx, nr_pages, ptr, true);
}

/* Should be called with hugetlb_lock held */
static void __hugetlb_cgroup_commit_charge(int idx, unsigned long nr_pages,
					   struct hugetlb_cgroup *h_cg,
					   struct page *page, bool rsvd)
{
	if (hugetlb_cgroup_disabled() || !h_cg)
		return;

	__set_hugetlb_cgroup(page, h_cg, rsvd);
	return;
}

void hugetlb_cgroup_commit_charge(int idx, unsigned long nr_pages,
				  struct hugetlb_cgroup *h_cg,
				  struct page *page)
{
	__hugetlb_cgroup_commit_charge(idx, nr_pages, h_cg, page, false);
}

void hugetlb_cgroup_commit_charge_rsvd(int idx, unsigned long nr_pages,
				       struct hugetlb_cgroup *h_cg,
				       struct page *page)
{
	__hugetlb_cgroup_commit_charge(idx, nr_pages, h_cg, page, true);
}

/*
 * Should be called with hugetlb_lock held
 */
static void __hugetlb_cgroup_uncharge_page(int idx, unsigned long nr_pages,
					   struct page *page, bool rsvd)
{
	struct hugetlb_cgroup *h_cg;

	if (hugetlb_cgroup_disabled())
		return;
	lockdep_assert_held(&hugetlb_lock);
	h_cg = __hugetlb_cgroup_from_page(page, rsvd);
	if (unlikely(!h_cg))
		return;
	__set_hugetlb_cgroup(page, NULL, rsvd);

	page_counter_uncharge(__hugetlb_cgroup_counter_from_cgroup(h_cg, idx,
								   rsvd),
			      nr_pages);

	if (rsvd)
		css_put(&h_cg->css);

	return;
}

void hugetlb_cgroup_uncharge_page(int idx, unsigned long nr_pages,
				  struct page *page)
{
	__hugetlb_cgroup_uncharge_page(idx, nr_pages, page, false);
}

void hugetlb_cgroup_uncharge_page_rsvd(int idx, unsigned long nr_pages,
				       struct page *page)
{
	__hugetlb_cgroup_uncharge_page(idx, nr_pages, page, true);
}

static void __hugetlb_cgroup_uncharge_cgroup(int idx, unsigned long nr_pages,
					     struct hugetlb_cgroup *h_cg,
					     bool rsvd)
{
	if (hugetlb_cgroup_disabled() || !h_cg)
		return;

	if (huge_page_order(&hstates[idx]) < HUGETLB_CGROUP_MIN_ORDER)
		return;

	page_counter_uncharge(__hugetlb_cgroup_counter_from_cgroup(h_cg, idx,
								   rsvd),
			      nr_pages);

	if (rsvd)
		css_put(&h_cg->css);
}

void hugetlb_cgroup_uncharge_cgroup(int idx, unsigned long nr_pages,
				    struct hugetlb_cgroup *h_cg)
{
	__hugetlb_cgroup_uncharge_cgroup(idx, nr_pages, h_cg, false);
}

void hugetlb_cgroup_uncharge_cgroup_rsvd(int idx, unsigned long nr_pages,
					 struct hugetlb_cgroup *h_cg)
{
	__hugetlb_cgroup_uncharge_cgroup(idx, nr_pages, h_cg, true);
}

void hugetlb_cgroup_uncharge_counter(struct resv_map *resv, unsigned long start,
				     unsigned long end)
{
	if (hugetlb_cgroup_disabled() || !resv || !resv->reservation_counter ||
	    !resv->css)
		return;

	page_counter_uncharge(resv->reservation_counter,
			      (end - start) * resv->pages_per_hpage);
	css_put(resv->css);
}

void hugetlb_cgroup_uncharge_file_region(struct resv_map *resv,
					 struct file_region *rg,
					 unsigned long nr_pages)
{
	if (hugetlb_cgroup_disabled() || !resv || !rg || !nr_pages)
		return;

	if (rg->reservation_counter && resv->pages_per_hpage && nr_pages > 0 &&
	    !resv->reservation_counter) {
		page_counter_uncharge(rg->reservation_counter,
				      nr_pages * resv->pages_per_hpage);
		css_put(rg->css);
	}
}

enum {
	RES_USAGE,
	RES_RSVD_USAGE,
	RES_LIMIT,
	RES_RSVD_LIMIT,
	RES_MAX_USAGE,
	RES_RSVD_MAX_USAGE,
	RES_FAILCNT,
	RES_RSVD_FAILCNT,
};

static u64 hugetlb_cgroup_read_u64(struct cgroup_subsys_state *css,
				   struct cftype *cft)
{
	struct page_counter *counter;
	struct page_counter *rsvd_counter;
	struct hugetlb_cgroup *h_cg = hugetlb_cgroup_from_css(css);

	counter = &h_cg->hugepage[MEMFILE_IDX(cft->private)];
	rsvd_counter = &h_cg->rsvd_hugepage[MEMFILE_IDX(cft->private)];

	switch (MEMFILE_ATTR(cft->private)) {
	case RES_USAGE:
		return (u64)page_counter_read(counter) * PAGE_SIZE;
	case RES_RSVD_USAGE:
		return (u64)page_counter_read(rsvd_counter) * PAGE_SIZE;
	case RES_LIMIT:
		return (u64)counter->max * PAGE_SIZE;
	case RES_RSVD_LIMIT:
		return (u64)rsvd_counter->max * PAGE_SIZE;
	case RES_MAX_USAGE:
		return (u64)counter->watermark * PAGE_SIZE;
	case RES_RSVD_MAX_USAGE:
		return (u64)rsvd_counter->watermark * PAGE_SIZE;
	case RES_FAILCNT:
		return counter->failcnt;
	case RES_RSVD_FAILCNT:
		return rsvd_counter->failcnt;
	default:
		BUG();
	}
}

static int hugetlb_cgroup_read_u64_max(struct seq_file *seq, void *v)
{
	int idx;
	u64 val;
	struct cftype *cft = seq_cft(seq);
	unsigned long limit;
	struct page_counter *counter;
	struct hugetlb_cgroup *h_cg = hugetlb_cgroup_from_css(seq_css(seq));

	idx = MEMFILE_IDX(cft->private);
	counter = &h_cg->hugepage[idx];

	limit = round_down(PAGE_COUNTER_MAX,
			   1 << huge_page_order(&hstates[idx]));

	switch (MEMFILE_ATTR(cft->private)) {
<<<<<<< HEAD
=======
	case RES_RSVD_USAGE:
		counter = &h_cg->rsvd_hugepage[idx];
		fallthrough;
>>>>>>> 04d5ce62
	case RES_USAGE:
		val = (u64)page_counter_read(counter);
		seq_printf(seq, "%llu\n", val * PAGE_SIZE);
		break;
<<<<<<< HEAD
=======
	case RES_RSVD_LIMIT:
		counter = &h_cg->rsvd_hugepage[idx];
		fallthrough;
>>>>>>> 04d5ce62
	case RES_LIMIT:
		val = (u64)counter->max;
		if (val == limit)
			seq_puts(seq, "max\n");
		else
			seq_printf(seq, "%llu\n", val * PAGE_SIZE);
		break;
	default:
		BUG();
	}

	return 0;
}

static DEFINE_MUTEX(hugetlb_limit_mutex);

static ssize_t hugetlb_cgroup_write(struct kernfs_open_file *of,
				    char *buf, size_t nbytes, loff_t off,
				    const char *max)
{
	int ret, idx;
	unsigned long nr_pages;
	struct hugetlb_cgroup *h_cg = hugetlb_cgroup_from_css(of_css(of));
	bool rsvd = false;

	if (hugetlb_cgroup_is_root(h_cg)) /* Can't set limit on root */
		return -EINVAL;

	buf = strstrip(buf);
	ret = page_counter_memparse(buf, max, &nr_pages);
	if (ret)
		return ret;

	idx = MEMFILE_IDX(of_cft(of)->private);
	nr_pages = round_down(nr_pages, 1 << huge_page_order(&hstates[idx]));

	switch (MEMFILE_ATTR(of_cft(of)->private)) {
	case RES_RSVD_LIMIT:
		rsvd = true;
		fallthrough;
	case RES_LIMIT:
		mutex_lock(&hugetlb_limit_mutex);
		ret = page_counter_set_max(
			__hugetlb_cgroup_counter_from_cgroup(h_cg, idx, rsvd),
			nr_pages);
		mutex_unlock(&hugetlb_limit_mutex);
		break;
	default:
		ret = -EINVAL;
		break;
	}
	return ret ?: nbytes;
}

static ssize_t hugetlb_cgroup_write_legacy(struct kernfs_open_file *of,
					   char *buf, size_t nbytes, loff_t off)
{
	return hugetlb_cgroup_write(of, buf, nbytes, off, "-1");
}

static ssize_t hugetlb_cgroup_write_dfl(struct kernfs_open_file *of,
					char *buf, size_t nbytes, loff_t off)
{
	return hugetlb_cgroup_write(of, buf, nbytes, off, "max");
}

static ssize_t hugetlb_cgroup_reset(struct kernfs_open_file *of,
				    char *buf, size_t nbytes, loff_t off)
{
	int ret = 0;
	struct page_counter *counter, *rsvd_counter;
	struct hugetlb_cgroup *h_cg = hugetlb_cgroup_from_css(of_css(of));

	counter = &h_cg->hugepage[MEMFILE_IDX(of_cft(of)->private)];
	rsvd_counter = &h_cg->rsvd_hugepage[MEMFILE_IDX(of_cft(of)->private)];

	switch (MEMFILE_ATTR(of_cft(of)->private)) {
	case RES_MAX_USAGE:
		page_counter_reset_watermark(counter);
		break;
	case RES_RSVD_MAX_USAGE:
		page_counter_reset_watermark(rsvd_counter);
		break;
	case RES_FAILCNT:
		counter->failcnt = 0;
		break;
	case RES_RSVD_FAILCNT:
		rsvd_counter->failcnt = 0;
		break;
	default:
		ret = -EINVAL;
		break;
	}
	return ret ?: nbytes;
}

static char *mem_fmt(char *buf, int size, unsigned long hsize)
{
	if (hsize >= (1UL << 30))
		snprintf(buf, size, "%luGB", hsize >> 30);
	else if (hsize >= (1UL << 20))
		snprintf(buf, size, "%luMB", hsize >> 20);
	else
		snprintf(buf, size, "%luKB", hsize >> 10);
	return buf;
}

static int __hugetlb_events_show(struct seq_file *seq, bool local)
{
	int idx;
	long max;
	struct cftype *cft = seq_cft(seq);
	struct hugetlb_cgroup *h_cg = hugetlb_cgroup_from_css(seq_css(seq));

	idx = MEMFILE_IDX(cft->private);

	if (local)
		max = atomic_long_read(&h_cg->events_local[idx][HUGETLB_MAX]);
	else
		max = atomic_long_read(&h_cg->events[idx][HUGETLB_MAX]);

	seq_printf(seq, "max %lu\n", max);

	return 0;
}

static int hugetlb_events_show(struct seq_file *seq, void *v)
{
	return __hugetlb_events_show(seq, false);
}

static int hugetlb_events_local_show(struct seq_file *seq, void *v)
{
	return __hugetlb_events_show(seq, true);
}

static void __init __hugetlb_cgroup_file_dfl_init(int idx)
{
	char buf[32];
	struct cftype *cft;
	struct hstate *h = &hstates[idx];

	/* format the size */
	mem_fmt(buf, sizeof(buf), huge_page_size(h));

	/* Add the limit file */
	cft = &h->cgroup_files_dfl[0];
	snprintf(cft->name, MAX_CFTYPE_NAME, "%s.max", buf);
	cft->private = MEMFILE_PRIVATE(idx, RES_LIMIT);
	cft->seq_show = hugetlb_cgroup_read_u64_max;
	cft->write = hugetlb_cgroup_write_dfl;
	cft->flags = CFTYPE_NOT_ON_ROOT;

<<<<<<< HEAD
	/* Add the current usage file */
	cft = &h->cgroup_files_dfl[1];
=======
	/* Add the reservation limit file */
	cft = &h->cgroup_files_dfl[1];
	snprintf(cft->name, MAX_CFTYPE_NAME, "%s.rsvd.max", buf);
	cft->private = MEMFILE_PRIVATE(idx, RES_RSVD_LIMIT);
	cft->seq_show = hugetlb_cgroup_read_u64_max;
	cft->write = hugetlb_cgroup_write_dfl;
	cft->flags = CFTYPE_NOT_ON_ROOT;

	/* Add the current usage file */
	cft = &h->cgroup_files_dfl[2];
>>>>>>> 04d5ce62
	snprintf(cft->name, MAX_CFTYPE_NAME, "%s.current", buf);
	cft->private = MEMFILE_PRIVATE(idx, RES_USAGE);
	cft->seq_show = hugetlb_cgroup_read_u64_max;
	cft->flags = CFTYPE_NOT_ON_ROOT;

<<<<<<< HEAD
	/* Add the events file */
	cft = &h->cgroup_files_dfl[2];
=======
	/* Add the current reservation usage file */
	cft = &h->cgroup_files_dfl[3];
	snprintf(cft->name, MAX_CFTYPE_NAME, "%s.rsvd.current", buf);
	cft->private = MEMFILE_PRIVATE(idx, RES_RSVD_USAGE);
	cft->seq_show = hugetlb_cgroup_read_u64_max;
	cft->flags = CFTYPE_NOT_ON_ROOT;

	/* Add the events file */
	cft = &h->cgroup_files_dfl[4];
>>>>>>> 04d5ce62
	snprintf(cft->name, MAX_CFTYPE_NAME, "%s.events", buf);
	cft->private = MEMFILE_PRIVATE(idx, 0);
	cft->seq_show = hugetlb_events_show;
	cft->file_offset = offsetof(struct hugetlb_cgroup, events_file[idx]),
	cft->flags = CFTYPE_NOT_ON_ROOT;

	/* Add the events.local file */
<<<<<<< HEAD
	cft = &h->cgroup_files_dfl[3];
=======
	cft = &h->cgroup_files_dfl[5];
>>>>>>> 04d5ce62
	snprintf(cft->name, MAX_CFTYPE_NAME, "%s.events.local", buf);
	cft->private = MEMFILE_PRIVATE(idx, 0);
	cft->seq_show = hugetlb_events_local_show;
	cft->file_offset = offsetof(struct hugetlb_cgroup,
				    events_local_file[idx]),
	cft->flags = CFTYPE_NOT_ON_ROOT;

	/* NULL terminate the last cft */
<<<<<<< HEAD
	cft = &h->cgroup_files_dfl[4];
=======
	cft = &h->cgroup_files_dfl[6];
>>>>>>> 04d5ce62
	memset(cft, 0, sizeof(*cft));

	WARN_ON(cgroup_add_dfl_cftypes(&hugetlb_cgrp_subsys,
				       h->cgroup_files_dfl));
}

static void __init __hugetlb_cgroup_file_legacy_init(int idx)
{
	char buf[32];
	struct cftype *cft;
	struct hstate *h = &hstates[idx];

	/* format the size */
<<<<<<< HEAD
	mem_fmt(buf, 32, huge_page_size(h));
=======
	mem_fmt(buf, sizeof(buf), huge_page_size(h));
>>>>>>> 04d5ce62

	/* Add the limit file */
	cft = &h->cgroup_files_legacy[0];
	snprintf(cft->name, MAX_CFTYPE_NAME, "%s.limit_in_bytes", buf);
	cft->private = MEMFILE_PRIVATE(idx, RES_LIMIT);
	cft->read_u64 = hugetlb_cgroup_read_u64;
	cft->write = hugetlb_cgroup_write_legacy;
<<<<<<< HEAD

	/* Add the usage file */
	cft = &h->cgroup_files_legacy[1];
=======

	/* Add the reservation limit file */
	cft = &h->cgroup_files_legacy[1];
	snprintf(cft->name, MAX_CFTYPE_NAME, "%s.rsvd.limit_in_bytes", buf);
	cft->private = MEMFILE_PRIVATE(idx, RES_RSVD_LIMIT);
	cft->read_u64 = hugetlb_cgroup_read_u64;
	cft->write = hugetlb_cgroup_write_legacy;

	/* Add the usage file */
	cft = &h->cgroup_files_legacy[2];
>>>>>>> 04d5ce62
	snprintf(cft->name, MAX_CFTYPE_NAME, "%s.usage_in_bytes", buf);
	cft->private = MEMFILE_PRIVATE(idx, RES_USAGE);
	cft->read_u64 = hugetlb_cgroup_read_u64;

	/* Add the reservation usage file */
	cft = &h->cgroup_files_legacy[3];
	snprintf(cft->name, MAX_CFTYPE_NAME, "%s.rsvd.usage_in_bytes", buf);
	cft->private = MEMFILE_PRIVATE(idx, RES_RSVD_USAGE);
	cft->read_u64 = hugetlb_cgroup_read_u64;

	/* Add the MAX usage file */
<<<<<<< HEAD
	cft = &h->cgroup_files_legacy[2];
=======
	cft = &h->cgroup_files_legacy[4];
>>>>>>> 04d5ce62
	snprintf(cft->name, MAX_CFTYPE_NAME, "%s.max_usage_in_bytes", buf);
	cft->private = MEMFILE_PRIVATE(idx, RES_MAX_USAGE);
	cft->write = hugetlb_cgroup_reset;
	cft->read_u64 = hugetlb_cgroup_read_u64;

	/* Add the MAX reservation usage file */
	cft = &h->cgroup_files_legacy[5];
	snprintf(cft->name, MAX_CFTYPE_NAME, "%s.rsvd.max_usage_in_bytes", buf);
	cft->private = MEMFILE_PRIVATE(idx, RES_RSVD_MAX_USAGE);
	cft->write = hugetlb_cgroup_reset;
	cft->read_u64 = hugetlb_cgroup_read_u64;

	/* Add the failcntfile */
<<<<<<< HEAD
	cft = &h->cgroup_files_legacy[3];
=======
	cft = &h->cgroup_files_legacy[6];
>>>>>>> 04d5ce62
	snprintf(cft->name, MAX_CFTYPE_NAME, "%s.failcnt", buf);
	cft->private = MEMFILE_PRIVATE(idx, RES_FAILCNT);
	cft->write = hugetlb_cgroup_reset;
	cft->read_u64 = hugetlb_cgroup_read_u64;

	/* Add the reservation failcntfile */
	cft = &h->cgroup_files_legacy[7];
	snprintf(cft->name, MAX_CFTYPE_NAME, "%s.rsvd.failcnt", buf);
	cft->private = MEMFILE_PRIVATE(idx, RES_RSVD_FAILCNT);
	cft->write = hugetlb_cgroup_reset;
	cft->read_u64 = hugetlb_cgroup_read_u64;

	/* NULL terminate the last cft */
<<<<<<< HEAD
	cft = &h->cgroup_files_legacy[4];
=======
	cft = &h->cgroup_files_legacy[8];
>>>>>>> 04d5ce62
	memset(cft, 0, sizeof(*cft));

	WARN_ON(cgroup_add_legacy_cftypes(&hugetlb_cgrp_subsys,
					  h->cgroup_files_legacy));
}

static void __init __hugetlb_cgroup_file_init(int idx)
{
	__hugetlb_cgroup_file_dfl_init(idx);
	__hugetlb_cgroup_file_legacy_init(idx);
}

void __init hugetlb_cgroup_file_init(void)
{
	struct hstate *h;

	for_each_hstate(h) {
		/*
		 * Add cgroup control files only if the huge page consists
		 * of more than two normal pages. This is because we use
		 * page[2].private for storing cgroup details.
		 */
		if (huge_page_order(h) >= HUGETLB_CGROUP_MIN_ORDER)
			__hugetlb_cgroup_file_init(hstate_index(h));
	}
}

/*
 * hugetlb_lock will make sure a parallel cgroup rmdir won't happen
 * when we migrate hugepages
 */
void hugetlb_cgroup_migrate(struct page *oldhpage, struct page *newhpage)
{
	struct hugetlb_cgroup *h_cg;
	struct hugetlb_cgroup *h_cg_rsvd;
	struct hstate *h = page_hstate(oldhpage);

	if (hugetlb_cgroup_disabled())
		return;

	VM_BUG_ON_PAGE(!PageHuge(oldhpage), oldhpage);
	spin_lock(&hugetlb_lock);
	h_cg = hugetlb_cgroup_from_page(oldhpage);
	h_cg_rsvd = hugetlb_cgroup_from_page_rsvd(oldhpage);
	set_hugetlb_cgroup(oldhpage, NULL);
	set_hugetlb_cgroup_rsvd(oldhpage, NULL);

	/* move the h_cg details to new cgroup */
	set_hugetlb_cgroup(newhpage, h_cg);
	set_hugetlb_cgroup_rsvd(newhpage, h_cg_rsvd);
	list_move(&newhpage->lru, &h->hugepage_activelist);
	spin_unlock(&hugetlb_lock);
	return;
}

static struct cftype hugetlb_files[] = {
	{} /* terminate */
};

struct cgroup_subsys hugetlb_cgrp_subsys = {
	.css_alloc	= hugetlb_cgroup_css_alloc,
	.css_offline	= hugetlb_cgroup_css_offline,
	.css_free	= hugetlb_cgroup_css_free,
	.dfl_cftypes	= hugetlb_files,
	.legacy_cftypes	= hugetlb_files,
};<|MERGE_RESOLUTION|>--- conflicted
+++ resolved
@@ -23,32 +23,6 @@
 #include <linux/hugetlb.h>
 #include <linux/hugetlb_cgroup.h>
 
-<<<<<<< HEAD
-enum hugetlb_memory_event {
-	HUGETLB_MAX,
-	HUGETLB_NR_MEMORY_EVENTS,
-};
-
-struct hugetlb_cgroup {
-	struct cgroup_subsys_state css;
-
-	/*
-	 * the counter to account for hugepages from hugetlb.
-	 */
-	struct page_counter hugepage[HUGE_MAX_HSTATE];
-
-	atomic_long_t events[HUGE_MAX_HSTATE][HUGETLB_NR_MEMORY_EVENTS];
-	atomic_long_t events_local[HUGE_MAX_HSTATE][HUGETLB_NR_MEMORY_EVENTS];
-
-	/* Handle for "hugetlb.events" */
-	struct cgroup_file events_file[HUGE_MAX_HSTATE];
-
-	/* Handle for "hugetlb.events.local" */
-	struct cgroup_file events_local_file[HUGE_MAX_HSTATE];
-};
-
-=======
->>>>>>> 04d5ce62
 #define MEMFILE_PRIVATE(x, val)	(((x) << 16) | (val))
 #define MEMFILE_IDX(val)	(((val) >> 16) & 0xffff)
 #define MEMFILE_ATTR(val)	((val) & 0xffff)
@@ -256,14 +230,9 @@
 		 !hugetlb_cgroup_is_root(hugetlb));
 }
 
-<<<<<<< HEAD
-int hugetlb_cgroup_charge_cgroup(int idx, unsigned long nr_pages,
-				 struct hugetlb_cgroup **ptr)
-=======
 static int __hugetlb_cgroup_charge_cgroup(int idx, unsigned long nr_pages,
 					  struct hugetlb_cgroup **ptr,
 					  bool rsvd)
->>>>>>> 04d5ce62
 {
 	int ret = 0;
 	struct page_counter *counter;
@@ -286,14 +255,6 @@
 	}
 	rcu_read_unlock();
 
-<<<<<<< HEAD
-	if (!page_counter_try_charge(&h_cg->hugepage[idx], nr_pages,
-				     &counter)) {
-		ret = -ENOMEM;
-		hugetlb_event(h_cg, idx, HUGETLB_MAX);
-	}
-	css_put(&h_cg->css);
-=======
 	if (!page_counter_try_charge(
 		    __hugetlb_cgroup_counter_from_cgroup(h_cg, idx, rsvd),
 		    nr_pages, &counter)) {
@@ -307,7 +268,6 @@
 	 */
 	if (!rsvd)
 		css_put(&h_cg->css);
->>>>>>> 04d5ce62
 done:
 	*ptr = h_cg;
 	return ret;
@@ -505,22 +465,16 @@
 			   1 << huge_page_order(&hstates[idx]));
 
 	switch (MEMFILE_ATTR(cft->private)) {
-<<<<<<< HEAD
-=======
 	case RES_RSVD_USAGE:
 		counter = &h_cg->rsvd_hugepage[idx];
 		fallthrough;
->>>>>>> 04d5ce62
 	case RES_USAGE:
 		val = (u64)page_counter_read(counter);
 		seq_printf(seq, "%llu\n", val * PAGE_SIZE);
 		break;
-<<<<<<< HEAD
-=======
 	case RES_RSVD_LIMIT:
 		counter = &h_cg->rsvd_hugepage[idx];
 		fallthrough;
->>>>>>> 04d5ce62
 	case RES_LIMIT:
 		val = (u64)counter->max;
 		if (val == limit)
@@ -674,10 +628,6 @@
 	cft->write = hugetlb_cgroup_write_dfl;
 	cft->flags = CFTYPE_NOT_ON_ROOT;
 
-<<<<<<< HEAD
-	/* Add the current usage file */
-	cft = &h->cgroup_files_dfl[1];
-=======
 	/* Add the reservation limit file */
 	cft = &h->cgroup_files_dfl[1];
 	snprintf(cft->name, MAX_CFTYPE_NAME, "%s.rsvd.max", buf);
@@ -688,16 +638,11 @@
 
 	/* Add the current usage file */
 	cft = &h->cgroup_files_dfl[2];
->>>>>>> 04d5ce62
 	snprintf(cft->name, MAX_CFTYPE_NAME, "%s.current", buf);
 	cft->private = MEMFILE_PRIVATE(idx, RES_USAGE);
 	cft->seq_show = hugetlb_cgroup_read_u64_max;
 	cft->flags = CFTYPE_NOT_ON_ROOT;
 
-<<<<<<< HEAD
-	/* Add the events file */
-	cft = &h->cgroup_files_dfl[2];
-=======
 	/* Add the current reservation usage file */
 	cft = &h->cgroup_files_dfl[3];
 	snprintf(cft->name, MAX_CFTYPE_NAME, "%s.rsvd.current", buf);
@@ -707,7 +652,6 @@
 
 	/* Add the events file */
 	cft = &h->cgroup_files_dfl[4];
->>>>>>> 04d5ce62
 	snprintf(cft->name, MAX_CFTYPE_NAME, "%s.events", buf);
 	cft->private = MEMFILE_PRIVATE(idx, 0);
 	cft->seq_show = hugetlb_events_show;
@@ -715,11 +659,7 @@
 	cft->flags = CFTYPE_NOT_ON_ROOT;
 
 	/* Add the events.local file */
-<<<<<<< HEAD
-	cft = &h->cgroup_files_dfl[3];
-=======
 	cft = &h->cgroup_files_dfl[5];
->>>>>>> 04d5ce62
 	snprintf(cft->name, MAX_CFTYPE_NAME, "%s.events.local", buf);
 	cft->private = MEMFILE_PRIVATE(idx, 0);
 	cft->seq_show = hugetlb_events_local_show;
@@ -728,11 +668,7 @@
 	cft->flags = CFTYPE_NOT_ON_ROOT;
 
 	/* NULL terminate the last cft */
-<<<<<<< HEAD
-	cft = &h->cgroup_files_dfl[4];
-=======
 	cft = &h->cgroup_files_dfl[6];
->>>>>>> 04d5ce62
 	memset(cft, 0, sizeof(*cft));
 
 	WARN_ON(cgroup_add_dfl_cftypes(&hugetlb_cgrp_subsys,
@@ -746,11 +682,7 @@
 	struct hstate *h = &hstates[idx];
 
 	/* format the size */
-<<<<<<< HEAD
-	mem_fmt(buf, 32, huge_page_size(h));
-=======
 	mem_fmt(buf, sizeof(buf), huge_page_size(h));
->>>>>>> 04d5ce62
 
 	/* Add the limit file */
 	cft = &h->cgroup_files_legacy[0];
@@ -758,11 +690,6 @@
 	cft->private = MEMFILE_PRIVATE(idx, RES_LIMIT);
 	cft->read_u64 = hugetlb_cgroup_read_u64;
 	cft->write = hugetlb_cgroup_write_legacy;
-<<<<<<< HEAD
-
-	/* Add the usage file */
-	cft = &h->cgroup_files_legacy[1];
-=======
 
 	/* Add the reservation limit file */
 	cft = &h->cgroup_files_legacy[1];
@@ -773,7 +700,6 @@
 
 	/* Add the usage file */
 	cft = &h->cgroup_files_legacy[2];
->>>>>>> 04d5ce62
 	snprintf(cft->name, MAX_CFTYPE_NAME, "%s.usage_in_bytes", buf);
 	cft->private = MEMFILE_PRIVATE(idx, RES_USAGE);
 	cft->read_u64 = hugetlb_cgroup_read_u64;
@@ -785,11 +711,7 @@
 	cft->read_u64 = hugetlb_cgroup_read_u64;
 
 	/* Add the MAX usage file */
-<<<<<<< HEAD
-	cft = &h->cgroup_files_legacy[2];
-=======
 	cft = &h->cgroup_files_legacy[4];
->>>>>>> 04d5ce62
 	snprintf(cft->name, MAX_CFTYPE_NAME, "%s.max_usage_in_bytes", buf);
 	cft->private = MEMFILE_PRIVATE(idx, RES_MAX_USAGE);
 	cft->write = hugetlb_cgroup_reset;
@@ -803,11 +725,7 @@
 	cft->read_u64 = hugetlb_cgroup_read_u64;
 
 	/* Add the failcntfile */
-<<<<<<< HEAD
-	cft = &h->cgroup_files_legacy[3];
-=======
 	cft = &h->cgroup_files_legacy[6];
->>>>>>> 04d5ce62
 	snprintf(cft->name, MAX_CFTYPE_NAME, "%s.failcnt", buf);
 	cft->private = MEMFILE_PRIVATE(idx, RES_FAILCNT);
 	cft->write = hugetlb_cgroup_reset;
@@ -821,11 +739,7 @@
 	cft->read_u64 = hugetlb_cgroup_read_u64;
 
 	/* NULL terminate the last cft */
-<<<<<<< HEAD
-	cft = &h->cgroup_files_legacy[4];
-=======
 	cft = &h->cgroup_files_legacy[8];
->>>>>>> 04d5ce62
 	memset(cft, 0, sizeof(*cft));
 
 	WARN_ON(cgroup_add_legacy_cftypes(&hugetlb_cgrp_subsys,
