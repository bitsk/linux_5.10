--- conflicted
+++ resolved
@@ -303,25 +303,6 @@
 			goto errout;
 	}
 
-<<<<<<< HEAD
-	if (ext & (1 << (INET_DIAG_CLASS_ID - 1)) ||
-	    ext & (1 << (INET_DIAG_TCLASS - 1))) {
-		u32 classid = 0;
-
-#ifdef CONFIG_SOCK_CGROUP_DATA
-		classid = sock_cgroup_classid(&sk->sk_cgrp_data);
-#endif
-		/* Fallback to socket priority if class id isn't set.
-		 * Classful qdiscs use it as direct reference to class.
-		 * For cgroup2 classid is always zero.
-		 */
-		if (!classid)
-			classid = sk->sk_priority;
-
-		if (nla_put_u32(skb, INET_DIAG_CLASS_ID, classid))
-			goto errout;
-	}
-
 	/* Keep it at the end for potential retry with a larger skb,
 	 * or else do best-effort fitting, which is only done for the
 	 * first_nlmsg.
@@ -364,8 +345,6 @@
 		 */
 	}
 
-=======
->>>>>>> 0d81a3f2
 out:
 	nlmsg_end(skb, nlh);
 	return 0;
