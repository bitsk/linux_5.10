# SPDX-License-Identifier: GPL-2.0-only

CFLAGS_init.o := -mcmodel=medany
ifdef CONFIG_FTRACE
CFLAGS_REMOVE_init.o = -pg
endif

obj-y += init.o
obj-y += extable.o
<<<<<<< HEAD
obj-$(CONFIG_MMU) += fault.o ioremap.o
=======
>>>>>>> eafee594
obj-y += cacheflush.o
obj-y += context.o
obj-y += sifive_l2_cache.o

ifeq ($(CONFIG_MMU),y)
obj-$(CONFIG_SMP) += tlbflush.o
endif
obj-$(CONFIG_HUGETLB_PAGE) += hugetlbpage.o<|MERGE_RESOLUTION|>--- conflicted
+++ resolved
@@ -7,10 +7,7 @@
 
 obj-y += init.o
 obj-y += extable.o
-<<<<<<< HEAD
-obj-$(CONFIG_MMU) += fault.o ioremap.o
-=======
->>>>>>> eafee594
+obj-$(CONFIG_MMU) += fault.o
 obj-y += cacheflush.o
 obj-y += context.o
 obj-y += sifive_l2_cache.o
