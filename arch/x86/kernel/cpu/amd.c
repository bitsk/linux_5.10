--- conflicted
+++ resolved
@@ -632,12 +632,6 @@
 		 * Fixes: https://bugzilla.kernel.org/show_bug.cgi?id=33012
 		 */
 		u64 mask;
-<<<<<<< HEAD
-
-		rdmsrl(MSR_AMD64_MCx_MASK(4), mask);
-		mask |= (1 << 10);
-		wrmsrl(MSR_AMD64_MCx_MASK(4), mask);
-=======
 		int err;
 
 		err = rdmsrl_safe(MSR_AMD64_MCx_MASK(4), &mask);
@@ -645,7 +639,6 @@
 			mask |= (1 << 10);
 			checking_wrmsrl(MSR_AMD64_MCx_MASK(4), mask);
 		}
->>>>>>> 56299378
 	}
 }
 
@@ -711,7 +704,7 @@
  */
 
 const int amd_erratum_400[] =
-	AMD_OSVW_ERRATUM(1, AMD_MODEL_RANGE(0x0f, 0x4, 0x2, 0xff, 0xf),
+	AMD_OSVW_ERRATUM(1, AMD_MODEL_RANGE(0xf, 0x41, 0x2, 0xff, 0xf),
 			    AMD_MODEL_RANGE(0x10, 0x2, 0x1, 0xff, 0xf));
 EXPORT_SYMBOL_GPL(amd_erratum_400);
 
