obj-y                                   += board-pinmux.o
obj-y                                   += common.o
obj-y                                   += devices.o
obj-y                                   += io.o
obj-y                                   += irq.o
obj-y                                   += clock.o
obj-y                                   += timer.o
obj-y                                   += pinmux.o
obj-y					+= fuse.o
obj-$(CONFIG_CPU_IDLE)			+= cpuidle.o
obj-$(CONFIG_CPU_IDLE)			+= sleep.o
obj-$(CONFIG_ARCH_TEGRA_2x_SOC)		+= powergate.o
obj-$(CONFIG_ARCH_TEGRA_2x_SOC)         += tegra2_clocks.o
obj-$(CONFIG_ARCH_TEGRA_2x_SOC)		+= tegra2_emc.o
obj-$(CONFIG_ARCH_TEGRA_2x_SOC)		+= pinmux-tegra20-tables.o
obj-$(CONFIG_ARCH_TEGRA_3x_SOC)		+= pinmux-tegra30-tables.o
obj-$(CONFIG_ARCH_TEGRA_3x_SOC)		+= board-dt-tegra30.o
<<<<<<< HEAD
obj-$(CONFIG_SMP)			+= platsmp.o headsmp.o
obj-$(CONFIG_LOCAL_TIMERS)		+= localtimer.o
=======
obj-$(CONFIG_ARCH_TEGRA_3x_SOC)		+= tegra30_clocks.o
obj-$(CONFIG_SMP)                       += platsmp.o localtimer.o headsmp.o
>>>>>>> d405e4b0
obj-$(CONFIG_HOTPLUG_CPU)               += hotplug.o
obj-$(CONFIG_TEGRA_SYSTEM_DMA)		+= dma.o
obj-$(CONFIG_CPU_FREQ)                  += cpu-tegra.o
obj-$(CONFIG_TEGRA_PCI)			+= pcie.o
obj-$(CONFIG_USB_SUPPORT)		+= usb_phy.o

obj-$(CONFIG_MACH_HARMONY)              += board-harmony.o
obj-$(CONFIG_MACH_HARMONY)              += board-harmony-pinmux.o
obj-$(CONFIG_MACH_HARMONY)              += board-harmony-pcie.o
obj-$(CONFIG_MACH_HARMONY)              += board-harmony-power.o

obj-$(CONFIG_MACH_PAZ00)		+= board-paz00.o
obj-$(CONFIG_MACH_PAZ00)		+= board-paz00-pinmux.o

obj-$(CONFIG_MACH_SEABOARD)             += board-seaboard.o
obj-$(CONFIG_MACH_SEABOARD)             += board-seaboard-pinmux.o

obj-$(CONFIG_MACH_TEGRA_DT)             += board-dt-tegra20.o
obj-$(CONFIG_MACH_TEGRA_DT)             += board-harmony-pinmux.o
obj-$(CONFIG_MACH_TEGRA_DT)             += board-seaboard-pinmux.o
obj-$(CONFIG_MACH_TEGRA_DT)             += board-paz00-pinmux.o
obj-$(CONFIG_MACH_TEGRA_DT)             += board-trimslice-pinmux.o

obj-$(CONFIG_MACH_TRIMSLICE)            += board-trimslice.o
obj-$(CONFIG_MACH_TRIMSLICE)            += board-trimslice-pinmux.o<|MERGE_RESOLUTION|>--- conflicted
+++ resolved
@@ -15,13 +15,9 @@
 obj-$(CONFIG_ARCH_TEGRA_2x_SOC)		+= pinmux-tegra20-tables.o
 obj-$(CONFIG_ARCH_TEGRA_3x_SOC)		+= pinmux-tegra30-tables.o
 obj-$(CONFIG_ARCH_TEGRA_3x_SOC)		+= board-dt-tegra30.o
-<<<<<<< HEAD
+obj-$(CONFIG_ARCH_TEGRA_3x_SOC)		+= tegra30_clocks.o
 obj-$(CONFIG_SMP)			+= platsmp.o headsmp.o
 obj-$(CONFIG_LOCAL_TIMERS)		+= localtimer.o
-=======
-obj-$(CONFIG_ARCH_TEGRA_3x_SOC)		+= tegra30_clocks.o
-obj-$(CONFIG_SMP)                       += platsmp.o localtimer.o headsmp.o
->>>>>>> d405e4b0
 obj-$(CONFIG_HOTPLUG_CPU)               += hotplug.o
 obj-$(CONFIG_TEGRA_SYSTEM_DMA)		+= dma.o
 obj-$(CONFIG_CPU_FREQ)                  += cpu-tegra.o
