/* SPDX-License-Identifier: GPL-2.0-or-later */
/*
 *
<<<<<<< HEAD
 * This program is distributed in the hope that it will be useful,
 * but WITHOUT ANY WARRANTY; without even the implied warranty of
 * MERCHANTABILITY or FITNESS FOR A PARTICULAR PURPOSE.  See the
 * GNU General Public License for more details.
 *
=======
>>>>>>> 4b972a01
 * Authors: Waiman Long <longman@redhat.com>
 */

#include "lock_events.h"

#ifdef CONFIG_LOCK_EVENT_COUNTS
#ifdef CONFIG_PARAVIRT_SPINLOCKS
/*
 * Collect pvqspinlock locking event counts
 */
#include <linux/sched.h>
#include <linux/sched/clock.h>
#include <linux/fs.h>

#define EVENT_COUNT(ev)	lockevents[LOCKEVENT_ ## ev]

/*
 * PV specific per-cpu counter
 */
static DEFINE_PER_CPU(u64, pv_kick_time);

/*
 * Function to read and return the PV qspinlock counts.
 *
 * The following counters are handled specially:
 * 1. pv_latency_kick
 *    Average kick latency (ns) = pv_latency_kick/pv_kick_unlock
 * 2. pv_latency_wake
 *    Average wake latency (ns) = pv_latency_wake/pv_kick_wake
 * 3. pv_hash_hops
 *    Average hops/hash = pv_hash_hops/pv_kick_unlock
 */
ssize_t lockevent_read(struct file *file, char __user *user_buf,
		       size_t count, loff_t *ppos)
{
	char buf[64];
	int cpu, id, len;
	u64 sum = 0, kicks = 0;

	/*
	 * Get the counter ID stored in file->f_inode->i_private
	 */
	id = (long)file_inode(file)->i_private;

	if (id >= lockevent_num)
		return -EBADF;

	for_each_possible_cpu(cpu) {
		sum += per_cpu(lockevents[id], cpu);
		/*
		 * Need to sum additional counters for some of them
		 */
		switch (id) {

		case LOCKEVENT_pv_latency_kick:
		case LOCKEVENT_pv_hash_hops:
			kicks += per_cpu(EVENT_COUNT(pv_kick_unlock), cpu);
			break;

		case LOCKEVENT_pv_latency_wake:
			kicks += per_cpu(EVENT_COUNT(pv_kick_wake), cpu);
			break;
		}
	}

	if (id == LOCKEVENT_pv_hash_hops) {
		u64 frac = 0;

		if (kicks) {
			frac = 100ULL * do_div(sum, kicks);
			frac = DIV_ROUND_CLOSEST_ULL(frac, kicks);
		}

		/*
		 * Return a X.XX decimal number
		 */
		len = snprintf(buf, sizeof(buf) - 1, "%llu.%02llu\n",
			       sum, frac);
	} else {
		/*
		 * Round to the nearest ns
		 */
		if ((id == LOCKEVENT_pv_latency_kick) ||
		    (id == LOCKEVENT_pv_latency_wake)) {
			if (kicks)
				sum = DIV_ROUND_CLOSEST_ULL(sum, kicks);
		}
		len = snprintf(buf, sizeof(buf) - 1, "%llu\n", sum);
	}

	return simple_read_from_buffer(user_buf, count, ppos, buf, len);
}

/*
 * PV hash hop count
 */
static inline void lockevent_pv_hop(int hopcnt)
{
	this_cpu_add(EVENT_COUNT(pv_hash_hops), hopcnt);
}

/*
 * Replacement function for pv_kick()
 */
static inline void __pv_kick(int cpu)
{
	u64 start = sched_clock();

	per_cpu(pv_kick_time, cpu) = start;
	pv_kick(cpu);
	this_cpu_add(EVENT_COUNT(pv_latency_kick), sched_clock() - start);
}

/*
 * Replacement function for pv_wait()
 */
static inline void __pv_wait(u8 *ptr, u8 val)
{
	u64 *pkick_time = this_cpu_ptr(&pv_kick_time);

	*pkick_time = 0;
	pv_wait(ptr, val);
	if (*pkick_time) {
		this_cpu_add(EVENT_COUNT(pv_latency_wake),
			     sched_clock() - *pkick_time);
		lockevent_inc(pv_kick_wake);
	}
}

#define pv_kick(c)	__pv_kick(c)
#define pv_wait(p, v)	__pv_wait(p, v)

#endif /* CONFIG_PARAVIRT_SPINLOCKS */

#else /* CONFIG_LOCK_EVENT_COUNTS */

static inline void lockevent_pv_hop(int hopcnt)	{ }

#endif /* CONFIG_LOCK_EVENT_COUNTS */<|MERGE_RESOLUTION|>--- conflicted
+++ resolved
@@ -1,14 +1,6 @@
 /* SPDX-License-Identifier: GPL-2.0-or-later */
 /*
  *
-<<<<<<< HEAD
- * This program is distributed in the hope that it will be useful,
- * but WITHOUT ANY WARRANTY; without even the implied warranty of
- * MERCHANTABILITY or FITNESS FOR A PARTICULAR PURPOSE.  See the
- * GNU General Public License for more details.
- *
-=======
->>>>>>> 4b972a01
  * Authors: Waiman Long <longman@redhat.com>
  */
 
