/* SPDX-License-Identifier: GPL-2.0-or-later */
/*
 * Copyright 2013 Red Hat Inc.
 *
 * Authors: Jérôme Glisse <jglisse@redhat.com>
 */
/*
 * Heterogeneous Memory Management (HMM)
 *
 * See Documentation/vm/hmm.rst for reasons and overview of what HMM is and it
 * is for. Here we focus on the HMM API description, with some explanation of
 * the underlying implementation.
 *
 * Short description: HMM provides a set of helpers to share a virtual address
 * space between CPU and a device, so that the device can access any valid
 * address of the process (while still obeying memory protection). HMM also
 * provides helpers to migrate process memory to device memory, and back. Each
 * set of functionality (address space mirroring, and migration to and from
 * device memory) can be used independently of the other.
 *
 *
 * HMM address space mirroring API:
 *
 * Use HMM address space mirroring if you want to mirror range of the CPU page
 * table of a process into a device page table. Here, "mirror" means "keep
 * synchronized". Prerequisites: the device must provide the ability to write-
 * protect its page tables (at PAGE_SIZE granularity), and must be able to
 * recover from the resulting potential page faults.
 *
 * HMM guarantees that at any point in time, a given virtual address points to
 * either the same memory in both CPU and device page tables (that is: CPU and
 * device page tables each point to the same pages), or that one page table (CPU
 * or device) points to no entry, while the other still points to the old page
 * for the address. The latter case happens when the CPU page table update
 * happens first, and then the update is mirrored over to the device page table.
 * This does not cause any issue, because the CPU page table cannot start
 * pointing to a new page until the device page table is invalidated.
 *
 * HMM uses mmu_notifiers to monitor the CPU page tables, and forwards any
 * updates to each device driver that has registered a mirror. It also provides
 * some API calls to help with taking a snapshot of the CPU page table, and to
 * synchronize with any updates that might happen concurrently.
 *
 *
 * HMM migration to and from device memory:
 *
 * HMM provides a set of helpers to hotplug device memory as ZONE_DEVICE, with
 * a new MEMORY_DEVICE_PRIVATE type. This provides a struct page for each page
 * of the device memory, and allows the device driver to manage its memory
 * using those struct pages. Having struct pages for device memory makes
 * migration easier. Because that memory is not addressable by the CPU it must
 * never be pinned to the device; in other words, any CPU page fault can always
 * cause the device memory to be migrated (copied/moved) back to regular memory.
 *
 * A new migrate helper (migrate_vma()) has been added (see mm/migrate.c) that
 * allows use of a device DMA engine to perform the copy operation between
 * regular system memory and device memory.
 */
#ifndef LINUX_HMM_H
#define LINUX_HMM_H

#include <linux/kconfig.h>
#include <asm/pgtable.h>

#if IS_ENABLED(CONFIG_HMM)

#include <linux/device.h>
#include <linux/migrate.h>
#include <linux/memremap.h>
#include <linux/completion.h>
#include <linux/mmu_notifier.h>
<<<<<<< HEAD


=======


>>>>>>> 4b972a01
/*
 * struct hmm - HMM per mm struct
 *
 * @mm: mm struct this HMM struct is bound to
 * @lock: lock protecting ranges list
 * @ranges: list of range being snapshotted
 * @mirrors: list of mirrors for this mm
 * @mmu_notifier: mmu notifier to track updates to CPU page table
 * @mirrors_sem: read/write semaphore protecting the mirrors list
 * @wq: wait queue for user waiting on a range invalidation
 * @notifiers: count of active mmu notifiers
 * @dead: is the mm dead ?
 */
struct hmm {
	struct mm_struct	*mm;
	struct kref		kref;
	struct mutex		lock;
	struct list_head	ranges;
	struct list_head	mirrors;
	struct mmu_notifier	mmu_notifier;
	struct rw_semaphore	mirrors_sem;
	wait_queue_head_t	wq;
	long			notifiers;
	bool			dead;
};

/*
 * hmm_pfn_flag_e - HMM flag enums
 *
 * Flags:
 * HMM_PFN_VALID: pfn is valid. It has, at least, read permission.
 * HMM_PFN_WRITE: CPU page table has write permission set
 * HMM_PFN_DEVICE_PRIVATE: private device memory (ZONE_DEVICE)
 *
 * The driver provide a flags array, if driver valid bit for an entry is bit
 * 3 ie (entry & (1 << 3)) is true if entry is valid then driver must provide
 * an array in hmm_range.flags with hmm_range.flags[HMM_PFN_VALID] == 1 << 3.
 * Same logic apply to all flags. This is same idea as vm_page_prot in vma
 * except that this is per device driver rather than per architecture.
 */
enum hmm_pfn_flag_e {
	HMM_PFN_VALID = 0,
	HMM_PFN_WRITE,
	HMM_PFN_DEVICE_PRIVATE,
	HMM_PFN_FLAG_MAX
};

/*
 * hmm_pfn_value_e - HMM pfn special value
 *
 * Flags:
 * HMM_PFN_ERROR: corresponding CPU page table entry points to poisoned memory
 * HMM_PFN_NONE: corresponding CPU page table entry is pte_none()
 * HMM_PFN_SPECIAL: corresponding CPU page table entry is special; i.e., the
 *      result of vmf_insert_pfn() or vm_insert_page(). Therefore, it should not
 *      be mirrored by a device, because the entry will never have HMM_PFN_VALID
 *      set and the pfn value is undefined.
 *
 * Driver provide entry value for none entry, error entry and special entry,
 * driver can alias (ie use same value for error and special for instance). It
 * should not alias none and error or special.
 *
 * HMM pfn value returned by hmm_vma_get_pfns() or hmm_vma_fault() will be:
 * hmm_range.values[HMM_PFN_ERROR] if CPU page table entry is poisonous,
 * hmm_range.values[HMM_PFN_NONE] if there is no CPU page table
 * hmm_range.values[HMM_PFN_SPECIAL] if CPU page table entry is a special one
 */
enum hmm_pfn_value_e {
	HMM_PFN_ERROR,
	HMM_PFN_NONE,
	HMM_PFN_SPECIAL,
	HMM_PFN_VALUE_MAX
};

/*
 * struct hmm_range - track invalidation lock on virtual address range
 *
 * @hmm: the core HMM structure this range is active against
 * @vma: the vm area struct for the range
 * @list: all range lock are on a list
 * @start: range virtual start address (inclusive)
 * @end: range virtual end address (exclusive)
 * @pfns: array of pfns (big enough for the range)
 * @flags: pfn flags to match device driver page table
 * @values: pfn value for some special case (none, special, error, ...)
 * @default_flags: default flags for the range (write, read, ... see hmm doc)
 * @pfn_flags_mask: allows to mask pfn flags so that only default_flags matter
 * @pfn_shifts: pfn shift value (should be <= PAGE_SHIFT)
 * @valid: pfns array did not change since it has been fill by an HMM function
 */
struct hmm_range {
	struct hmm		*hmm;
	struct vm_area_struct	*vma;
	struct list_head	list;
	unsigned long		start;
	unsigned long		end;
	uint64_t		*pfns;
	const uint64_t		*flags;
	const uint64_t		*values;
	uint64_t		default_flags;
	uint64_t		pfn_flags_mask;
	uint8_t			page_shift;
	uint8_t			pfn_shift;
	bool			valid;
};

/*
 * hmm_range_page_shift() - return the page shift for the range
 * @range: range being queried
 * Returns: page shift (page size = 1 << page shift) for the range
 */
static inline unsigned hmm_range_page_shift(const struct hmm_range *range)
{
	return range->page_shift;
}

/*
 * hmm_range_page_size() - return the page size for the range
 * @range: range being queried
 * Returns: page size for the range in bytes
 */
static inline unsigned long hmm_range_page_size(const struct hmm_range *range)
{
	return 1UL << hmm_range_page_shift(range);
}

/*
 * hmm_range_wait_until_valid() - wait for range to be valid
 * @range: range affected by invalidation to wait on
 * @timeout: time out for wait in ms (ie abort wait after that period of time)
 * Returns: true if the range is valid, false otherwise.
 */
static inline bool hmm_range_wait_until_valid(struct hmm_range *range,
					      unsigned long timeout)
{
	/* Check if mm is dead ? */
	if (range->hmm == NULL || range->hmm->dead || range->hmm->mm == NULL) {
		range->valid = false;
		return false;
	}
	if (range->valid)
		return true;
	wait_event_timeout(range->hmm->wq, range->valid || range->hmm->dead,
			   msecs_to_jiffies(timeout));
	/* Return current valid status just in case we get lucky */
	return range->valid;
}

/*
 * hmm_range_valid() - test if a range is valid or not
 * @range: range
 * Returns: true if the range is valid, false otherwise.
 */
static inline bool hmm_range_valid(struct hmm_range *range)
{
	return range->valid;
}

/*
 * hmm_device_entry_to_page() - return struct page pointed to by a device entry
 * @range: range use to decode device entry value
 * @entry: device entry value to get corresponding struct page from
 * Returns: struct page pointer if entry is a valid, NULL otherwise
 *
 * If the device entry is valid (ie valid flag set) then return the struct page
 * matching the entry value. Otherwise return NULL.
 */
static inline struct page *hmm_device_entry_to_page(const struct hmm_range *range,
						    uint64_t entry)
{
	if (entry == range->values[HMM_PFN_NONE])
		return NULL;
	if (entry == range->values[HMM_PFN_ERROR])
		return NULL;
	if (entry == range->values[HMM_PFN_SPECIAL])
		return NULL;
	if (!(entry & range->flags[HMM_PFN_VALID]))
		return NULL;
	return pfn_to_page(entry >> range->pfn_shift);
}

/*
 * hmm_device_entry_to_pfn() - return pfn value store in a device entry
 * @range: range use to decode device entry value
 * @entry: device entry to extract pfn from
 * Returns: pfn value if device entry is valid, -1UL otherwise
 */
static inline unsigned long
hmm_device_entry_to_pfn(const struct hmm_range *range, uint64_t pfn)
{
	if (pfn == range->values[HMM_PFN_NONE])
		return -1UL;
	if (pfn == range->values[HMM_PFN_ERROR])
		return -1UL;
	if (pfn == range->values[HMM_PFN_SPECIAL])
		return -1UL;
	if (!(pfn & range->flags[HMM_PFN_VALID]))
		return -1UL;
	return (pfn >> range->pfn_shift);
}

/*
 * hmm_device_entry_from_page() - create a valid device entry for a page
 * @range: range use to encode HMM pfn value
 * @page: page for which to create the device entry
 * Returns: valid device entry for the page
 */
static inline uint64_t hmm_device_entry_from_page(const struct hmm_range *range,
						  struct page *page)
{
	return (page_to_pfn(page) << range->pfn_shift) |
		range->flags[HMM_PFN_VALID];
}

/*
 * hmm_device_entry_from_pfn() - create a valid device entry value from pfn
 * @range: range use to encode HMM pfn value
 * @pfn: pfn value for which to create the device entry
 * Returns: valid device entry for the pfn
 */
static inline uint64_t hmm_device_entry_from_pfn(const struct hmm_range *range,
						 unsigned long pfn)
{
	return (pfn << range->pfn_shift) |
		range->flags[HMM_PFN_VALID];
}

/*
 * Old API:
 * hmm_pfn_to_page()
 * hmm_pfn_to_pfn()
 * hmm_pfn_from_page()
 * hmm_pfn_from_pfn()
 *
 * This are the OLD API please use new API, it is here to avoid cross-tree
 * merge painfullness ie we convert things to new API in stages.
 */
static inline struct page *hmm_pfn_to_page(const struct hmm_range *range,
					   uint64_t pfn)
{
	return hmm_device_entry_to_page(range, pfn);
}

static inline unsigned long hmm_pfn_to_pfn(const struct hmm_range *range,
					   uint64_t pfn)
{
	return hmm_device_entry_to_pfn(range, pfn);
}

static inline uint64_t hmm_pfn_from_page(const struct hmm_range *range,
					 struct page *page)
{
	return hmm_device_entry_from_page(range, page);
}

static inline uint64_t hmm_pfn_from_pfn(const struct hmm_range *range,
					unsigned long pfn)
{
	return hmm_device_entry_from_pfn(range, pfn);
}



#if IS_ENABLED(CONFIG_HMM_MIRROR)
/*
 * Mirroring: how to synchronize device page table with CPU page table.
 *
 * A device driver that is participating in HMM mirroring must always
 * synchronize with CPU page table updates. For this, device drivers can either
 * directly use mmu_notifier APIs or they can use the hmm_mirror API. Device
 * drivers can decide to register one mirror per device per process, or just
 * one mirror per process for a group of devices. The pattern is:
 *
 *      int device_bind_address_space(..., struct mm_struct *mm, ...)
 *      {
 *          struct device_address_space *das;
 *
 *          // Device driver specific initialization, and allocation of das
 *          // which contains an hmm_mirror struct as one of its fields.
 *          ...
 *
 *          ret = hmm_mirror_register(&das->mirror, mm, &device_mirror_ops);
 *          if (ret) {
 *              // Cleanup on error
 *              return ret;
 *          }
 *
 *          // Other device driver specific initialization
 *          ...
 *      }
 *
 * Once an hmm_mirror is registered for an address space, the device driver
 * will get callbacks through sync_cpu_device_pagetables() operation (see
 * hmm_mirror_ops struct).
 *
 * Device driver must not free the struct containing the hmm_mirror struct
 * before calling hmm_mirror_unregister(). The expected usage is to do that when
 * the device driver is unbinding from an address space.
 *
 *
 *      void device_unbind_address_space(struct device_address_space *das)
 *      {
 *          // Device driver specific cleanup
 *          ...
 *
 *          hmm_mirror_unregister(&das->mirror);
 *
 *          // Other device driver specific cleanup, and now das can be freed
 *          ...
 *      }
 */

struct hmm_mirror;

/*
 * enum hmm_update_event - type of update
 * @HMM_UPDATE_INVALIDATE: invalidate range (no indication as to why)
 */
enum hmm_update_event {
	HMM_UPDATE_INVALIDATE,
};

/*
 * struct hmm_update - HMM update informations for callback
 *
 * @start: virtual start address of the range to update
 * @end: virtual end address of the range to update
 * @event: event triggering the update (what is happening)
 * @blockable: can the callback block/sleep ?
 */
struct hmm_update {
	unsigned long start;
	unsigned long end;
	enum hmm_update_event event;
	bool blockable;
};

/*
 * struct hmm_mirror_ops - HMM mirror device operations callback
 *
 * @update: callback to update range on a device
 */
struct hmm_mirror_ops {
	/* release() - release hmm_mirror
	 *
	 * @mirror: pointer to struct hmm_mirror
	 *
	 * This is called when the mm_struct is being released.
	 * The callback should make sure no references to the mirror occur
	 * after the callback returns.
	 */
	void (*release)(struct hmm_mirror *mirror);

	/* sync_cpu_device_pagetables() - synchronize page tables
	 *
	 * @mirror: pointer to struct hmm_mirror
	 * @update: update informations (see struct hmm_update)
	 * Returns: -EAGAIN if update.blockable false and callback need to
	 *          block, 0 otherwise.
	 *
	 * This callback ultimately originates from mmu_notifiers when the CPU
	 * page table is updated. The device driver must update its page table
	 * in response to this callback. The update argument tells what action
	 * to perform.
	 *
	 * The device driver must not return from this callback until the device
	 * page tables are completely updated (TLBs flushed, etc); this is a
	 * synchronous call.
	 */
	int (*sync_cpu_device_pagetables)(struct hmm_mirror *mirror,
					  const struct hmm_update *update);
};

/*
 * struct hmm_mirror - mirror struct for a device driver
 *
 * @hmm: pointer to struct hmm (which is unique per mm_struct)
 * @ops: device driver callback for HMM mirror operations
 * @list: for list of mirrors of a given mm
 *
 * Each address space (mm_struct) being mirrored by a device must register one
 * instance of an hmm_mirror struct with HMM. HMM will track the list of all
 * mirrors for each mm_struct.
 */
struct hmm_mirror {
	struct hmm			*hmm;
	const struct hmm_mirror_ops	*ops;
	struct list_head		list;
};

int hmm_mirror_register(struct hmm_mirror *mirror, struct mm_struct *mm);
void hmm_mirror_unregister(struct hmm_mirror *mirror);

/*
 * hmm_mirror_mm_is_alive() - test if mm is still alive
 * @mirror: the HMM mm mirror for which we want to lock the mmap_sem
 * Returns: false if the mm is dead, true otherwise
 *
 * This is an optimization it will not accurately always return -EINVAL if the
 * mm is dead ie there can be false negative (process is being kill but HMM is
 * not yet inform of that). It is only intented to be use to optimize out case
 * where driver is about to do something time consuming and it would be better
 * to skip it if the mm is dead.
 */
static inline bool hmm_mirror_mm_is_alive(struct hmm_mirror *mirror)
{
	struct mm_struct *mm;

	if (!mirror || !mirror->hmm)
		return false;
	mm = READ_ONCE(mirror->hmm->mm);
	if (mirror->hmm->dead || !mm)
		return false;

	return true;
}


/*
 * Please see Documentation/vm/hmm.rst for how to use the range API.
 */
int hmm_range_register(struct hmm_range *range,
		       struct mm_struct *mm,
		       unsigned long start,
		       unsigned long end,
		       unsigned page_shift);
void hmm_range_unregister(struct hmm_range *range);
long hmm_range_snapshot(struct hmm_range *range);
long hmm_range_fault(struct hmm_range *range, bool block);
long hmm_range_dma_map(struct hmm_range *range,
		       struct device *device,
		       dma_addr_t *daddrs,
		       bool block);
long hmm_range_dma_unmap(struct hmm_range *range,
			 struct vm_area_struct *vma,
			 struct device *device,
			 dma_addr_t *daddrs,
			 bool dirty);

/*
 * HMM_RANGE_DEFAULT_TIMEOUT - default timeout (ms) when waiting for a range
 *
 * When waiting for mmu notifiers we need some kind of time out otherwise we
 * could potentialy wait for ever, 1000ms ie 1s sounds like a long time to
 * wait already.
 */
#define HMM_RANGE_DEFAULT_TIMEOUT 1000

/* This is a temporary helper to avoid merge conflict between trees. */
static inline bool hmm_vma_range_done(struct hmm_range *range)
{
	bool ret = hmm_range_valid(range);

	hmm_range_unregister(range);
	return ret;
}

/* This is a temporary helper to avoid merge conflict between trees. */
static inline int hmm_vma_fault(struct hmm_range *range, bool block)
{
	long ret;

	/*
	 * With the old API the driver must set each individual entries with
	 * the requested flags (valid, write, ...). So here we set the mask to
	 * keep intact the entries provided by the driver and zero out the
	 * default_flags.
	 */
	range->default_flags = 0;
	range->pfn_flags_mask = -1UL;

	ret = hmm_range_register(range, range->vma->vm_mm,
				 range->start, range->end,
				 PAGE_SHIFT);
	if (ret)
		return (int)ret;

	if (!hmm_range_wait_until_valid(range, HMM_RANGE_DEFAULT_TIMEOUT)) {
		/*
		 * The mmap_sem was taken by driver we release it here and
		 * returns -EAGAIN which correspond to mmap_sem have been
		 * drop in the old API.
		 */
		up_read(&range->vma->vm_mm->mmap_sem);
		return -EAGAIN;
	}

	ret = hmm_range_fault(range, block);
	if (ret <= 0) {
		if (ret == -EBUSY || !ret) {
			/* Same as above  drop mmap_sem to match old API. */
			up_read(&range->vma->vm_mm->mmap_sem);
			ret = -EBUSY;
		} else if (ret == -EAGAIN)
			ret = -EBUSY;
		hmm_range_unregister(range);
		return ret;
	}
	return 0;
}

/* Below are for HMM internal use only! Not to be used by device driver! */
void hmm_mm_destroy(struct mm_struct *mm);

static inline void hmm_mm_init(struct mm_struct *mm)
{
	mm->hmm = NULL;
}
#else /* IS_ENABLED(CONFIG_HMM_MIRROR) */
static inline void hmm_mm_destroy(struct mm_struct *mm) {}
static inline void hmm_mm_init(struct mm_struct *mm) {}
#endif /* IS_ENABLED(CONFIG_HMM_MIRROR) */

#if IS_ENABLED(CONFIG_DEVICE_PRIVATE) ||  IS_ENABLED(CONFIG_DEVICE_PUBLIC)
struct hmm_devmem;

struct page *hmm_vma_alloc_locked_page(struct vm_area_struct *vma,
				       unsigned long addr);

/*
 * struct hmm_devmem_ops - callback for ZONE_DEVICE memory events
 *
 * @free: call when refcount on page reach 1 and thus is no longer use
 * @fault: call when there is a page fault to unaddressable memory
 *
 * Both callback happens from page_free() and page_fault() callback of struct
 * dev_pagemap respectively. See include/linux/memremap.h for more details on
 * those.
 *
 * The hmm_devmem_ops callback are just here to provide a coherent and
 * uniq API to device driver and device driver should not register their
 * own page_free() or page_fault() but rely on the hmm_devmem_ops call-
 * back.
 */
struct hmm_devmem_ops {
	/*
	 * free() - free a device page
	 * @devmem: device memory structure (see struct hmm_devmem)
	 * @page: pointer to struct page being freed
	 *
	 * Call back occurs whenever a device page refcount reach 1 which
	 * means that no one is holding any reference on the page anymore
	 * (ZONE_DEVICE page have an elevated refcount of 1 as default so
	 * that they are not release to the general page allocator).
	 *
	 * Note that callback has exclusive ownership of the page (as no
	 * one is holding any reference).
	 */
	void (*free)(struct hmm_devmem *devmem, struct page *page);
	/*
	 * fault() - CPU page fault or get user page (GUP)
	 * @devmem: device memory structure (see struct hmm_devmem)
	 * @vma: virtual memory area containing the virtual address
	 * @addr: virtual address that faulted or for which there is a GUP
	 * @page: pointer to struct page backing virtual address (unreliable)
	 * @flags: FAULT_FLAG_* (see include/linux/mm.h)
	 * @pmdp: page middle directory
	 * Returns: VM_FAULT_MINOR/MAJOR on success or one of VM_FAULT_ERROR
	 *   on error
	 *
	 * The callback occurs whenever there is a CPU page fault or GUP on a
	 * virtual address. This means that the device driver must migrate the
	 * page back to regular memory (CPU accessible).
	 *
	 * The device driver is free to migrate more than one page from the
	 * fault() callback as an optimization. However if device decide to
	 * migrate more than one page it must always priotirize the faulting
	 * address over the others.
	 *
	 * The struct page pointer is only given as an hint to allow quick
	 * lookup of internal device driver data. A concurrent migration
	 * might have already free that page and the virtual address might
	 * not longer be back by it. So it should not be modified by the
	 * callback.
	 *
	 * Note that mmap semaphore is held in read mode at least when this
	 * callback occurs, hence the vma is valid upon callback entry.
	 */
	vm_fault_t (*fault)(struct hmm_devmem *devmem,
		     struct vm_area_struct *vma,
		     unsigned long addr,
		     const struct page *page,
		     unsigned int flags,
		     pmd_t *pmdp);
};

/*
 * struct hmm_devmem - track device memory
 *
 * @completion: completion object for device memory
 * @pfn_first: first pfn for this resource (set by hmm_devmem_add())
 * @pfn_last: last pfn for this resource (set by hmm_devmem_add())
 * @resource: IO resource reserved for this chunk of memory
 * @pagemap: device page map for that chunk
 * @device: device to bind resource to
 * @ops: memory operations callback
 * @ref: per CPU refcount
 * @page_fault: callback when CPU fault on an unaddressable device page
 *
 * This an helper structure for device drivers that do not wish to implement
 * the gory details related to hotplugging new memoy and allocating struct
 * pages.
 *
 * Device drivers can directly use ZONE_DEVICE memory on their own if they
 * wish to do so.
 *
 * The page_fault() callback must migrate page back, from device memory to
 * system memory, so that the CPU can access it. This might fail for various
 * reasons (device issues,  device have been unplugged, ...). When such error
 * conditions happen, the page_fault() callback must return VM_FAULT_SIGBUS and
 * set the CPU page table entry to "poisoned".
 *
 * Note that because memory cgroup charges are transferred to the device memory,
 * this should never fail due to memory restrictions. However, allocation
 * of a regular system page might still fail because we are out of memory. If
 * that happens, the page_fault() callback must return VM_FAULT_OOM.
 *
 * The page_fault() callback can also try to migrate back multiple pages in one
 * chunk, as an optimization. It must, however, prioritize the faulting address
 * over all the others.
 */
typedef vm_fault_t (*dev_page_fault_t)(struct vm_area_struct *vma,
				unsigned long addr,
				const struct page *page,
				unsigned int flags,
				pmd_t *pmdp);

struct hmm_devmem {
	struct completion		completion;
	unsigned long			pfn_first;
	unsigned long			pfn_last;
	struct resource			*resource;
	struct device			*device;
	struct dev_pagemap		pagemap;
	const struct hmm_devmem_ops	*ops;
	struct percpu_ref		ref;
	dev_page_fault_t		page_fault;
};

/*
 * To add (hotplug) device memory, HMM assumes that there is no real resource
 * that reserves a range in the physical address space (this is intended to be
 * use by unaddressable device memory). It will reserve a physical range big
 * enough and allocate struct page for it.
 *
 * The device driver can wrap the hmm_devmem struct inside a private device
 * driver struct.
 */
struct hmm_devmem *hmm_devmem_add(const struct hmm_devmem_ops *ops,
				  struct device *device,
				  unsigned long size);
struct hmm_devmem *hmm_devmem_add_resource(const struct hmm_devmem_ops *ops,
					   struct device *device,
					   struct resource *res);

/*
 * hmm_devmem_page_set_drvdata - set per-page driver data field
 *
 * @page: pointer to struct page
 * @data: driver data value to set
 *
 * Because page can not be on lru we have an unsigned long that driver can use
 * to store a per page field. This just a simple helper to do that.
 */
static inline void hmm_devmem_page_set_drvdata(struct page *page,
					       unsigned long data)
{
	page->hmm_data = data;
}

/*
 * hmm_devmem_page_get_drvdata - get per page driver data field
 *
 * @page: pointer to struct page
 * Return: driver data value
 */
static inline unsigned long hmm_devmem_page_get_drvdata(const struct page *page)
{
	return page->hmm_data;
}


/*
 * struct hmm_device - fake device to hang device memory onto
 *
 * @device: device struct
 * @minor: device minor number
 */
struct hmm_device {
	struct device		device;
	unsigned int		minor;
};

/*
 * A device driver that wants to handle multiple devices memory through a
 * single fake device can use hmm_device to do so. This is purely a helper and
 * it is not strictly needed, in order to make use of any HMM functionality.
 */
struct hmm_device *hmm_device_new(void *drvdata);
void hmm_device_put(struct hmm_device *hmm_device);
#endif /* CONFIG_DEVICE_PRIVATE || CONFIG_DEVICE_PUBLIC */
#else /* IS_ENABLED(CONFIG_HMM) */
static inline void hmm_mm_destroy(struct mm_struct *mm) {}
static inline void hmm_mm_init(struct mm_struct *mm) {}
#endif /* IS_ENABLED(CONFIG_HMM) */

#endif /* LINUX_HMM_H */<|MERGE_RESOLUTION|>--- conflicted
+++ resolved
@@ -69,13 +69,8 @@
 #include <linux/memremap.h>
 #include <linux/completion.h>
 #include <linux/mmu_notifier.h>
-<<<<<<< HEAD
-
-
-=======
-
-
->>>>>>> 4b972a01
+
+
 /*
  * struct hmm - HMM per mm struct
  *
